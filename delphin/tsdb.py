# -*- coding: utf-8 -*-

"""
TSDB: Test Suite Databases

.. note::

  This module implements the basic, low-level functionality for
  working with TSDB databases. For higher-level views and uses of
  these databases, see :mod:`delphin.itsdb`. For complex queries of
  the databases, see :mod:`delphin.tsql`.

TSDB databases are plain-text file-based relational databases
minimally consisting of a directory with a file, called `relations`,
containing the database's schema (see `Schemas`_). Every relation, or
table, in the database has its own file, which may be `gzipped
<https://en.wikipedia.org/wiki/Gzip>`_ to save space. The relations
have a simple format with columns delimited by ``@`` and records
delimited by newlines. This makes them easy to inspect at the command
line with standard Unix tools such as ``cut`` and ``awk`` (but gzipped
relations need to be decompressed or piped from a tool such as
``zcat``).

This module handles the technical details of reading and writing TSDB
databases, including:

- parsing database schemas

- transparently opening either the plain-text or gzipped relations on
  disk, as appropriate

- escaping and unescaping reserved characters in the data

- pairing columns with their schema descriptions

- casting types (such as ``:integer``, ``:date``, etc.)

Additionally, this module provides very basic abstractions of
databases and relations as the :class:`Database` and :class:`Relation`
classes, respectively. These serve as base classes for the more
featureful :class:`delphin.itsdb.TestSuite` and
:class:`delphin.itsdb.Table` classes, but may be useful as they are
for simple needs.
"""

from typing import (
<<<<<<< HEAD
    Union, Iterable, Sequence, Mapping, Tuple, List, Set,
    Optional, Iterator, IO
=======
    Union, Iterable, Sequence, Mapping, Tuple, List, Set, Optional, IO
>>>>>>> 0d15d7e4
)
import re
from pathlib import Path
from gzip import open as gzopen
import tempfile
import shutil
from datetime import datetime

from delphin.exceptions import PyDelphinException
from delphin import util
# Default modules need to import the PyDelphin version
from delphin.__about__ import __version__  # noqa: F401


#############################################################################
# Constants

SCHEMA_FILENAME = 'relations'
FIELD_DELIMITER = '@'
TSDB_CORE_FILES = [
    "item",
    "analysis",
    "phenomenon",
    "parameter",
    "set",
    "item-phenomenon",
    "item-set"
]
TSDB_CODED_ATTRIBUTES = {
    'i-wf': '1',
    'i-difficulty': '1',
    'polarity': '-1'
}
# bidirectional de-localized month map for date parsing/formatting
_MONTHS = {
    1: 'jan', 'jan': 1,
    2: 'feb', 'feb': 2,
    3: 'mar', 'mar': 3,
    4: 'apr', 'apr': 4,
    5: 'may', 'may': 5,
    6: 'jun', 'jun': 6,
    7: 'jul', 'jul': 7,
    8: 'aug', 'aug': 8,
    9: 'sep', 'sep': 9,
    10: 'oct', 'oct': 10,
    11: 'nov', 'nov': 11,
    12: 'dec', 'dec': 12,
}


#############################################################################
# Local types

Value = Union[str, int, float, datetime, None]
Record = Sequence[Value]
Relation = Iterable[Record]
ColumnMap = Mapping[str, Value]  # e.g., a partial Record

#############################################################################
# Exceptions


class TSDBError(PyDelphinException):
    """Raised when encountering invalid TSDB databases."""


class TSDBSchemaError(TSDBError):
    """Raised when there is an error processing a TSDB schema."""


#############################################################################
# Database Schema

class Field(object):
    '''
    A tuple describing a column in a TSDB database relation.

    Args:
        name (str): column name
        datatype (str): `":string"`, `":integer"`, `":date"`,
            or `":float"`
        flags (list): List of additional flags
        comment (str): description of the column
    Attributes:
        is_key (bool): `True` if the column is a key in the database.

        default (str): The default formatted value (see
            :func:`format`) when the value it describes is `None`.
    '''

    __slots__ = 'name', 'datatype', 'flags', 'comment', 'is_key', 'default'

    def __init__(self,
                 name: str,
                 datatype: str,
                 flags: Iterable[str] = None,
                 comment: str = None) -> None:
        self.name = name
        self.datatype = datatype
        self.flags = tuple(flags or [])
        self.comment = comment

        self.is_key = False
        for flag in self.flags:
            if flag in (':key', ':primary') or flag.startswith(':foreign'):
                self.is_key = True

        self.default = TSDB_CODED_ATTRIBUTES.get(
            name,
            '-1' if datatype == ':integer' else ''
        )  # type: str

    def __str__(self):
        parts = [self.name, self.datatype]
        parts.extend(self.flags)
        s = '  ' + ' '.join(parts)
        if self.comment:
            s = '{}# {}'.format(s.ljust(40), self.comment)
        return s

    def __eq__(self, other):
        if not isinstance(other, Field):
            return NotImplemented
        return (self.name == other.name
                and self.datatype == other.datatype
                and self.flags == other.flags)


Fields = Sequence[Field]
FieldIndex = Mapping[str, int]
Schema = Mapping[str, Fields]
SchemaLike = Union[Schema, util.PathLike]


def make_field_index(fields: Fields) -> FieldIndex:
    """
    Create and return a mapping of field names to indices.

    This mapping helps with looking up columns by their names.

    Args:
        fields: iterable of :class:`Field` objects
    Examples:
        >>> fields = [tsdb.Field('i-id', ':integer'),
        ...           tsdb.Field('i-input', ':string')]
        >>> tsdb.make_field_index(fields)
        {'i-id': 0, 'i-input': 1}
    """
    return {field.name: i for i, field in enumerate(fields)}


def read_schema(path: util.PathLike) -> Schema:
    """
    Instantiate schema dict from a schema file given by *path*.

    If *path* is a directory, use the relations file under *path*. If
    *path* is a file, use it directly as the schema's path. Otherwise
    raise a :exc:`TSDBSchemaError`.
    """
    path = Path(path).expanduser()
    if path.is_dir():
        path = path.joinpath(SCHEMA_FILENAME)
    if not path.is_file():
        raise TSDBSchemaError(
            'no valid schema file at {!s}'.format(path))

    return _parse_schema(path.read_text())


def _parse_schema(s: str) -> Schema:
    """Instantiate schema dict from a string."""
    tables = []  # type: List[Tuple[str, Fields]]
    seen = set()  # type: Set[str]
    current_table = ''
    current_fields = []  # type: List[Field]
    lines = list(reversed(s.splitlines()))  # to pop() in right order
    while lines:
        line = lines.pop().strip()
        table_m = re.match(r'^(?P<table>\w.+):$', line)
        field_m = re.match(r'\s*(?P<name>\S+)'
                           r'(\s+(?P<flags>[^#]+))?'
                           r'(\s*#\s*(?P<comment>.*)$)?',
                           line)
        if table_m is not None:
            table_name = table_m.group('table')
            if table_name in seen:
                raise TSDBSchemaError(
                    'table {} redefined'.format(table_name)
                )
            current_table = table_name
            current_fields = []
            tables.append((current_table, current_fields))
            seen.add(table_name)
        elif field_m is not None and current_table:
            name = field_m.group('name')
            flags = field_m.group('flags').split()
            datatype = flags.pop(0)
            comment = field_m.group('comment')
            current_fields.append(
                Field(name, datatype, flags, comment)
            )
        elif line != '':
            raise TSDBSchemaError('invalid line in schema file: ' + line)
    return dict(tables)


def write_schema(path: util.PathLike,
                 schema: Schema) -> None:
    """
    Serialize *schema* and write it to the relations file at *path*.

    If *path* is a directory, write to a `relations` file under
    *path*, otherwise write to the file *path*.
    """
    path = Path(path).expanduser()
    if path.is_dir():
        path = path.joinpath(SCHEMA_FILENAME)
    path.write_text(_format_schema(schema) + '\n')


def _format_schema(schema: Schema) -> str:
    """Serialize a schema dict to its string form."""
    return '\n\n'.join(
        '{name}:\n{fields}'.format(
            name=name,
            fields='\n'.join(str(f) for f in schema[name])
        )
        for name in schema
    )


#############################################################################
# Basic Database Classes

<<<<<<< HEAD
class Relation(object):
    """
    A basic abstraction of a TSDB database relation (table).

    This class provides a basic read-only view into a TSDB
    relation. It supports iteration over the records and basic column
    selection. Column values are not cast into their datatypes.

    Args:
        dir: path to the database directory
        name: name of the relation
        fields: schema for the relation; a sequence of :class:`Field`
            objects
        encoding: character encoding of the underlying file
    Attributes:
        dir: The path to the database directory.
        name: The name of the relation.
        fields: The schema for the relation.
        encoding: The character encoding of the underlying file.
    """
    def __init__(self,
                 dir: util.PathLike,
                 name: str,
                 fields: Fields,
                 encoding: str = 'utf-8') -> None:
        self.dir = Path(dir).expanduser()
        self.name = name
        self.fields = fields
        self.encoding = encoding
        self._field_index = make_field_index(fields)

    def __iter__(self) -> Iterator[Record]:
        with open(self.dir, self.name, encoding=self.encoding) as f:
            for line in f:
                yield decode(line)

    def column_index(self, name: str) -> int:
        """Return the tuple index of the column with name *name*."""
        return self._field_index[name]

    def select(self, *names: str) -> Iterator[Record]:
        """
        Select columns *names* from each record in the relation.

        If no field names are given, all fields are returned.

        Yields:
            tuple: records containing the specified columns
        Examples:
            >>> next(relation.select())
            ('10', 'unknown', 'formal', 'none', '1', 'S', 'It rained.', ...)
            >>> next(relation.select('i-id'))
            ('10',)
            >>> next(relation.select('i-id', 'i-input'))
            ('10', 'It rained.')
        """
        if not names:
            yield from iter(self)
        else:
            indices = []
            for name in names:
                try:
                    indices.append(self.column_index(name))
                except KeyError as exc:
                    msg = 'no such field: {}'.format(name)
                    raise TSDBError(msg) from exc
            for record in self:
                yield tuple(record[idx] for idx in indices)


=======
>>>>>>> 0d15d7e4
class Database(object):
    """
    A basic abstraction of a TSDB database.

    This class manages basic access into a TSDB database by loading
    its schema and allowing for named access to relation data.

    Args:
        path: path to the database directory
        encoding: character encoding of the database files
    Example:
        >>> db = tsdb.Database('my-profile')
        >>> items = db['item']
    Attributes:
        schema: The schema for the database.
        encoding: The character encoding of database files.
    """
    def __init__(self,
                 path: util.PathLike,
                 encoding: str = 'utf-8') -> None:
        path = Path(path).expanduser()
        if not is_database_directory(path):
            raise TSDBError('not a valid TSDB database: {!s}'.format(path))
        self._path = path
        self.schema = read_schema(path)
        self.encoding = encoding

    @property
    def path(self) -> util.PathLike:
        """The database directory's path."""
        return self._path

    def __getitem__(self, name: str) -> Relation:
        if name not in self.schema:
            raise TSDBError('relation not defined in schema: {}'.format(name))
        return (decode(line)
                for line in open(self._path, name, encoding=self.encoding))


#############################################################################
# Data Encoding

def escape(string: str) -> str:
    r"""
    Replace any special characters with their TSDB escape
    sequences. The characters and their escape sequences are::

        @          ->  \s
        (newline)  ->  \n
        \          ->  \\

    Also see :func:`unescape`

    Args:
        string: string to escape
    Returns:
        The escaped string
    """
    # str.replace()... is about 3-4x faster than re.sub() here
    return (string
            .replace('\\', '\\\\')  # must be done first
            .replace('\n', '\\n')
            .replace(FIELD_DELIMITER, '\\s'))


def unescape(string: str) -> str:
    """
    Replace TSDB escape sequences with the regular equivalents.

    Also see :func:`escape`.

    Args:
        string (str): TSDB-escaped string
    Returns:
        The string with escape sequences replaced
    """
    # str.replace()... is about 3-4x faster than re.sub() here
    return (string
            .replace('\\\\', '\\')  # must be done first
            .replace('\\n', '\n')
            .replace('\\s', FIELD_DELIMITER))


def decode(line: str,
           fields: Fields = None) -> Record:
    """
    Decode a raw line from a relation into a list of column values.

    Decoding involves splitting the line by the field delimiter and
    unescaping special characters. The column value for empty fields
    is `None`.

    If *fields* is given, cast each column value into its datatype,
    otherwise the value is returned as a string.

    Args:
        line: raw line from a TSDB relation file.
        fields: iterable of :class:`Field` objects
    Returns:
        A list of column values.
    """
    raw_values = [unescape(col) if col else None
                  for col in line.rstrip('\n').split(FIELD_DELIMITER)]
    if fields:
        if len(raw_values) != len(fields):
            _mismatched_counts(raw_values, fields)
        record = tuple(cast(f.datatype, col)
                       for col, f in zip(raw_values, fields))
    else:
        record = tuple(raw_values)
    return record


def encode(values: Record,
           fields: Fields = None) -> str:
    """
    Encode a list of column values into a string for a relation file.

    Encoding involves escaping special characters for each value, then
    joining the values into a single string with the field
    delimiter. If *fields* is given, `None` values will be replaced
    with the default value for their datatype.

    For creating a record from a mapping of column names to values,
    see :func:`make_record`.

    Args:
        values: list of column values
        fields: iterable of :class:`Field` objects
    Returns:
        A TSDB-encoded string
    """
    if fields:
        if len(values) != len(fields):
            _mismatched_counts(values, fields)
        raw_values = [format(f.datatype, val, default=f.default)
                      for f, val in zip(fields, values)]
    else:
        raw_values = ['' if v is None else str(v) for v in values]
    escaped_values = map(escape, raw_values)
    return FIELD_DELIMITER.join(escaped_values)


def _mismatched_counts(columns, fields):
    raise TSDBError('number of columns ({}) != number of fields ({})'
                    .format(len(columns), len(fields)))


def make_record(colmap: ColumnMap, fields: Fields) -> Record:
    """
    Create a record tuple from a mapping of column names to values.

    This function is useful when *colmap* is either a subset or
    superset of the columns defined for a relation (as determined by
    *fields*). That is, it selects the relevant column values and
    fills in the missing ones with `None`. *fields* is also
    responsible for determining the column order.

    Args:
        colmap: mapping of column names to values
        fields: iterable of :class:`Field` objects
    Returns:
        A list of column values
    """
    return tuple(colmap.get(f.name, None) for f in fields)


def cast(datatype: str, raw_value: Optional[str]) -> Value:
    """
    Cast TSDB field *raw_value* into *datatype*.

    If *raw_value* is `None` or an empty string (`''`), `None` will be
    returned, regardless of the *datatype*. However, when *datatype*
    is `:integer` and *raw_value* is `'-1'` (the default value for
    most `:integer` columns), `-1` is returned instead of `None`. This
    means that :func:`cast` the inverse of :func:`format` except for
    integer values of `-1`, some date formats, and coded defaults.

    Supported datatypes:

    =============  ===================
    TSDB datatype  Python type
    =============  ===================
    `:integer`     `int`
    `:string`      `str`
    `:float`       `float`
    `:date`        `datetime.datetime`
    =============  ===================

    Casting the `:integer`, `:string`, and `:float` types is trivial,
    but for `:date` TSDB uses a non-standard date format.  This format
    generally follows the `DD-MM-YY` pattern, optionally followed by a
    time (with no timezone or UTF-offset allowed). The day of the
    month may be left unspecified, in which case `01` is used. Years
    may be 2 or 4 digits: in the case of 2-digit years, `19` is
    prepended if the 2-digit year is greater than or equal to 93 (the
    year of the first TSNLP publications and the earliest test
    suites), otherwise `20` is prepended (meaning that users are
    advised to start using 4-digit years by, at least, the year 2093).
    In addition, the more universal YYYY-MM-DD format is allowed, but
    it must have 4-digit years (to disambiguate with the other
    pattern).

    Examples:
        >>> tsdb.cast(':integer', '15')
        15
        >>> tsdb.cast(':float', '2.05e-3')
        0.00205
        >>> tsdb.cast(':string', 'Abrams slept.')
        'Abrams slept.'
        >>> tsdb.cast(':date', '10-6-2002')
        datetime.datetime(2002, 6, 10, 0, 0)
        >>> tsdb.cast(':date', '8-sep-1999')
        datetime.datetime(1999, 9, 8, 0, 0)
        >>> tsdb.cast(':date', 'apr-95')
        datetime.datetime(1995, 4, 1, 0, 0)
        >>> tsdb.cast(':date', '01-dec-02 (15:31:01)')
        datetime.datetime(2002, 12, 1, 15, 31, 1)
        >>> tsdb.cast(':date', '2008-10-12 10:51')
        datetime.datetime(2008, 10, 12, 10, 51)
    """
    if raw_value is None or raw_value == '':
        return None
    elif datatype == ':integer':
        return int(raw_value)
    elif datatype == ':float':
        return float(raw_value)
    elif datatype == ':date':
        return _parse_datetime(raw_value)
    elif datatype == ':string':
        return raw_value
    else:
        raise TSDBError('invalid datatype: {}'.format(datatype))


def _parse_datetime(s: str) -> datetime:
    if re.match(r':?(today|now)', s):
        return datetime.now()

    # YYYY-MM-DD HH:MM:SS
    m = re.match(
        r'''
        (?P<y>[0-9]{4})
        -(?P<m>[0-9]{1,2}|\w{3})
        (?:-(?P<d>[0-9]{1,2}))?
        (?:\s*\(?
        (?P<H>[0-9]{2}):(?P<M>[0-9]{2})(?::(?P<S>[0-9]{2}))?
        \)?)?''', s, flags=re.VERBOSE)
    if m is None:
        # DD-MM-YYYY HH:MM:SS
        m = re.match(
            r'''
            (?:(?P<d>[0-9]{1,2})-)?
            (?P<m>[0-9]{1,2}|\w{3})
            -(?P<y>[0-9]{2}(?:[0-9]{2})?)
            (?:\s*\(?
                (?P<H>[0-9]{2}):(?P<M>[0-9]{2})(?::(?P<S>[0-9]{2}))?
            \)?)?''', s, flags=re.VERBOSE)
    if m is not None:
        s = _date_fix(m)

    return datetime.strptime(s, '%Y-%m-%d %H:%M:%S')


def _date_fix(mo):
    y = mo.group('y')
    if len(y) == 2:
        pre = '19' if int(y) >= 93 else '20'
        y = pre + y  # beware the year-2093 bug! Use 4-digit dates.
    m = mo.group('m')
    if len(m) == 3:  # assuming 3-letter abbreviations
        m = _MONTHS[m.lower()]
    d = mo.group('d') or '01'
    H = mo.group('H') or '00'
    M = mo.group('M') or '00'
    S = mo.group('S') or '00'
    return '{}-{}-{} {}:{}:{}'.format(y, m, d, H, M, S)


def format(datatype: str,
           value: Optional[Value],
           default: Optional[str] = None) -> str:
    """
    Format a column *value* based on its *field*.

    If *value* is `None` then *default* is returned if it is given
    (i.e., not `None`). If *default* is `None`, `'-1'` is returned if
    *datatype* is `':integer'`, otherwise an empty string (`''`) is
    returned.

    If *datatype* is `':date'` and *value* is a
    :class:`datetime.datetime` object then a TSDB-compatible date
    format (DD-MM-YYYY) is returned.

    In all other cases, *value* is cast directly to a string and
    returned.

    Examples:
        >>> tsdb.format(':integer', 42)
        '42'
        >>> tsdb.format(':integer', None)
        '-1'
        >>> tsdb.format(':integer', None, default='1')
        '1'
        >>> tsdb.format(':date', datetime.datetime(1999,9,8))
        '8-sep-1999'
    """
    if value is None:
        if default is None:
            default = '-1' if datatype == ':integer' else ''
        else:
            default = str(default)  # ensure it is a string
        raw_value = default
    elif datatype == ':date' and isinstance(value, datetime):
        month = _MONTHS[value.month]
        pattern = '{}-{}-%Y'.format(str(value.day), month)
        if (value.hour, value.minute, value.second) != (0, 0, 0):
            pattern += ' %H:%M:%S'
        raw_value = value.strftime(pattern)
    else:
        raw_value = str(value)
    return raw_value

#############################################################################
# Files


def is_database_directory(path: util.PathLike) -> bool:
    """
    Return `True` if *path* is a valid TSDB database directory.

    A path is a valid database directory if it is a directory
    containing a schema file. This is a simple test; the schema file
    itself is not checked for validity.
    """
    path = Path(path).expanduser()
    return path.is_dir() and path.joinpath(SCHEMA_FILENAME).is_file()


def get_path(dir: util.PathLike,
             name: str) -> Path:
    """
    Determine if the file path should end in .gz or not and return it.

    A .gz path is preferred only if it exists and is newer than any
    regular text file path.

    Args:
        dir: TSDB database directory
        name: name of a file in the database
    Raises:
        TSDBError: when neither the .gz nor the text file exist.
    """
    tx_path, gz_path, use_gz = _get_paths(dir, name)
    tbl_path = gz_path if use_gz else tx_path
    if not tbl_path.is_file():
        raise TSDBError(
            'File does not exist at {!s}(.gz)'
            .format(tbl_path)
        )
    return tbl_path


def _get_paths(dir: util.PathLike, name: str) -> Tuple[Path, Path, bool]:
    tbl_path = Path(dir, name).expanduser()
    tx_path = tbl_path.with_suffix('')
    gz_path = tbl_path.with_suffix('.gz')
    use_gz = False
    if (gz_path.is_file()
        and (not tx_path.exists()
             or gz_path.stat().st_mtime > tx_path.stat().st_mtime)):
        use_gz = True
    return tx_path, gz_path, use_gz


# Note: the return type should have TextIO instead of IO[str], but
# there's a bug in the type checker. Replace when mypy no longer
# complains about TextIO.
def open(dir: util.PathLike,
         name: str,
<<<<<<< HEAD
         encoding: str = 'utf-8') -> Iterator[IO[str]]:
=======
         encoding: Optional[str] = None) -> IO[str]:
>>>>>>> 0d15d7e4
    """
    Open a TSDB database file.

    Unlike a normal `open()` call, this function takes a base
    directory *dir* and a filename *name* and determines whether the
    plain text *dir*/*name* or compressed *dir*/*name*.gz file is
    opened. Furthermore, this function only opens files in read-only
    text mode. For writing database files, see :func:`write`.

    Args:
        dir: path to the database directory
        name: name of the file to open
        encoding: character encoding of the file
    Example:
        >>> sentences = []
        >>> with tsdb.open('my-profile', 'item') as item:
        ...     for line in item:
        ...         sentences.append(tsdb.decode(line)[6])
    """
    path = get_path(dir, name)
    # open and gzip.open don't accept pathlib.Path objects until Python 3.6
    if path.suffix.lower() == '.gz':
        return gzopen(str(path), mode='rt', encoding=encoding)
    else:
        return path.open(encoding=encoding)


def write(dir: util.PathLike,
          name: str,
          records: Iterable[Record],
          fields: Fields,
          append: bool = False,
          gzip: Optional[bool] = None,
          encoding: str = 'utf-8') -> None:
    """
    Write *records* to relation *name* in the database at *dir*.

    The simplest way to write data to a file would be something like
    the following:

    >>> with open(os.path.join(db.dir, 'item'), 'w') as fh:
    ...     print('\\n'.join(map(tsdb.encode, db['item'])), file=fh)

    This function improves on that method by doing the following:

    * Determining the path from the *gzip* parameter and existing files

    * Writing plain text or compressed data, as appropriate

    * Appending or overwriting data, as appropriate

    * Using the schema information to format fields

    * Writing to a temporary file then copying when done; this
      prevents accidental data loss when overwriting a file that is
      being read

    * Deleting any alternative (compressed or plain text) file to
      avoid having inconsistent files (e.g., delete any existing
      `item` when writing `item.gz`)

    Args:
        dir: path to the database directory
        name: name of the relation to write
        records: iterable of records to write
        fields: iterable of :class:`Field` objects
        append: if `True`, append to rather than overwrite the file
        gzip: if `True` and the file is not empty, compress the file
            with `gzip`; if `False`, do not compress; if `None`,
            compress if overwriting an existing compressed file
        encoding: character encoding of the file
    Example:
        >>> tsdb.write('my-profile',
        ...            'item',
        ...            item_records,
        ...            schema['item'])
    """
    if encoding is None:
        encoding = 'utf-8'

    if not dir.is_dir():
        raise TSDBError('invalid test suite directory: {}'.format(dir))

    tx_path, gz_path, use_gz = _get_paths(dir, name)
    if gzip is None:
        gzip = use_gz
    dest, other = (gz_path, tx_path) if gzip else (tx_path, gz_path)
    mode = 'ab' if append else 'wb'
    append_nonempty = append and dest.is_file() and dest.stat().st_size > 0

    with tempfile.NamedTemporaryFile(
            mode='w+b', suffix='.tmp',
            prefix=name, dir=str(dir)) as f_tmp:

        for record in records:
            f_tmp.write(
                (encode(record, fields) + '\n').encode(encoding))

        # only gzip non-empty files
        gzip = gzip and (f_tmp.tell() != 0 or append_nonempty)

        # now copy the temp file to the destination
        f_tmp.seek(0)
        if gzip:
            with gzopen(str(dest), mode) as f_out:
                shutil.copyfileobj(f_tmp, f_out)
        else:
            with dest.open(mode=mode) as f_out:
                shutil.copyfileobj(f_tmp, f_out)

    # clean up other (gz or non-gz) file if it exists
    if other.is_file():
        other.unlink()


def write_database(db: Database,
                   path: util.PathLike,
                   names: Optional[Iterable[str]] = None,
                   schema: SchemaLike = None,
                   gzip: Optional[bool] = None,
                   encoding: str = 'utf-8') -> None:
    """
    Write TSDB database *db* to *path*.

    If *path* is an existing file (not a directory), a
    :class:`TSDBError` is raised. If *path* is an existing directory,
    the files for all relations in the destination schema will be
    cleared.  Every relation name in *names* must exist in the
    destination schema. If *schema* is given (even if it is the same
    as for *db*), every record will be remade (using
    :func:`make_record`) using the schema, and columns may be dropped
    or `None` values inserted as necessary, but no more sophisticated
    changes will be made.

    .. warning::

       If *path* points to an existing directory, all relation files
       defined by the schema will be written to or deleted.

    Args:
        db: Database containing data to write
        path: the path to the destination database directory
        names: list of names of relations to write; if `None` use all
            relations in the destination schema
        schema: the destination database schema; if `None` use the
            schema of *db*
        gzip: if `True`, compress all non-empty files; if `False`, do
            not compress; if `None` compress if overwriting an
            existing compressed file
        encoding: character encoding for the database files
    """
    path = Path(path).expanduser()
    if path.is_file():
        raise TSDBError('not a directory: {!s}'.format(path))
    remake_records = schema is not None
    if schema is None:
        schema = db.schema
    elif isinstance(schema, (str, Path)):
        schema = read_schema(schema)
    if names is None:
        names = list(schema)

    # Prepare destination directory
    path.mkdir(exist_ok=True)
    write_schema(path, schema)

    for name in names:
        fields = schema[name]
        if name in db.schema:
            relation = db[name]
            if remake_records:
                relation = _remake_records(relation, db.schema[name], fields)
        else:
            relation = []
        write(path,
              name,
              relation,
              fields,
              append=False,
              gzip=gzip,
              encoding=encoding)

    # only delete other files at the end in case db.path == path
    for name in set(schema).difference(names):
        tx_path = Path(path, name).with_suffix('')
        gz_path = Path(path, name).with_suffix('.gz')
        if tx_path.is_file():
            tx_path.unlink()
        if gz_path.is_file():
            gz_path.unlink()


def _remake_records(relation, old_fields, new_fields):
    field_names = [field.name for field in old_fields]
    for record in relation:
        colmap = dict(zip(field_names, record))
        yield make_record(colmap, new_fields)<|MERGE_RESOLUTION|>--- conflicted
+++ resolved
@@ -1,7 +1,7 @@
 # -*- coding: utf-8 -*-
 
 """
-TSDB: Test Suite Databases
+Test Suite Database (TSDB) Primitives
 
 .. note::
 
@@ -44,12 +44,8 @@
 """
 
 from typing import (
-<<<<<<< HEAD
-    Union, Iterable, Sequence, Mapping, Tuple, List, Set,
-    Optional, Iterator, IO
-=======
-    Union, Iterable, Sequence, Mapping, Tuple, List, Set, Optional, IO
->>>>>>> 0d15d7e4
+    Union, Iterable, Sequence, Mapping, Tuple, List, Set, Optional,
+    Generator, IO
 )
 import re
 from pathlib import Path
@@ -284,85 +280,19 @@
 #############################################################################
 # Basic Database Classes
 
-<<<<<<< HEAD
-class Relation(object):
-    """
-    A basic abstraction of a TSDB database relation (table).
-
-    This class provides a basic read-only view into a TSDB
-    relation. It supports iteration over the records and basic column
-    selection. Column values are not cast into their datatypes.
-
-    Args:
-        dir: path to the database directory
-        name: name of the relation
-        fields: schema for the relation; a sequence of :class:`Field`
-            objects
-        encoding: character encoding of the underlying file
-    Attributes:
-        dir: The path to the database directory.
-        name: The name of the relation.
-        fields: The schema for the relation.
-        encoding: The character encoding of the underlying file.
-    """
-    def __init__(self,
-                 dir: util.PathLike,
-                 name: str,
-                 fields: Fields,
-                 encoding: str = 'utf-8') -> None:
-        self.dir = Path(dir).expanduser()
-        self.name = name
-        self.fields = fields
-        self.encoding = encoding
-        self._field_index = make_field_index(fields)
-
-    def __iter__(self) -> Iterator[Record]:
-        with open(self.dir, self.name, encoding=self.encoding) as f:
-            for line in f:
-                yield decode(line)
-
-    def column_index(self, name: str) -> int:
-        """Return the tuple index of the column with name *name*."""
-        return self._field_index[name]
-
-    def select(self, *names: str) -> Iterator[Record]:
-        """
-        Select columns *names* from each record in the relation.
-
-        If no field names are given, all fields are returned.
-
-        Yields:
-            tuple: records containing the specified columns
-        Examples:
-            >>> next(relation.select())
-            ('10', 'unknown', 'formal', 'none', '1', 'S', 'It rained.', ...)
-            >>> next(relation.select('i-id'))
-            ('10',)
-            >>> next(relation.select('i-id', 'i-input'))
-            ('10', 'It rained.')
-        """
-        if not names:
-            yield from iter(self)
-        else:
-            indices = []
-            for name in names:
-                try:
-                    indices.append(self.column_index(name))
-                except KeyError as exc:
-                    msg = 'no such field: {}'.format(name)
-                    raise TSDBError(msg) from exc
-            for record in self:
-                yield tuple(record[idx] for idx in indices)
-
-
-=======
->>>>>>> 0d15d7e4
 class Database(object):
     """
     A basic abstraction of a TSDB database.
 
     This class manages basic access into a TSDB database by loading
     its schema and allowing for named access to relation data.
+
+    .. warning::
+
+       Named access to relation data returns a :term:`generator
+       iterator` of an open file. Calling :meth:`generator.close` or
+       using an idiom like :func:`contextlib.closing` ensures that the
+       file descriptor gets closed.
 
     Args:
         path: path to the database directory
@@ -370,6 +300,8 @@
     Example:
         >>> db = tsdb.Database('my-profile')
         >>> items = db['item']
+        >>> first_record = next(items)
+        >>> items.close()
     Attributes:
         schema: The schema for the database.
         encoding: The character encoding of database files.
@@ -389,7 +321,7 @@
         """The database directory's path."""
         return self._path
 
-    def __getitem__(self, name: str) -> Relation:
+    def __getitem__(self, name: str) -> Generator[Record, None, None]:
         if name not in self.schema:
             raise TSDBError('relation not defined in schema: {}'.format(name))
         return (decode(line)
@@ -737,11 +669,7 @@
 # complains about TextIO.
 def open(dir: util.PathLike,
          name: str,
-<<<<<<< HEAD
-         encoding: str = 'utf-8') -> Iterator[IO[str]]:
-=======
          encoding: Optional[str] = None) -> IO[str]:
->>>>>>> 0d15d7e4
     """
     Open a TSDB database file.
 
