import re
from collections import deque, defaultdict
from itertools import product
from .components import Pred
from .util import powerset
from delphin._exceptions import XmrsError

class XmrsPathError(XmrsError): pass

TOP = 'TOP'

# Something like this:
#
# Start              = OrPathExpr
# OrPathExpr         = AndPathExpr ("|" AndPathExpr)*
# AndPathExpr        = PathExpr ("&" PathExpr)*
# PathExpr           = Path (ExprOp Value)?
# ExprOp             = "=" | "is"
# Value              = Path | String | "_"
# Path               = PathGroup | TopPath | EPPath
# PathGroup          = "(" OrPathExpr ")"
# TopPath            = TopVar (PathOp EPPath)?
# TopVar             = "LTOP" | "INDEX"
# PathOp             = "/" | "%" | "^" | "~"
# EPPath             = EP EPCondition? EPComponents?
# EP                 = Pred | "#" NodeIdOrAnchor | "*"
# NodeIdOrAnchor     = NodeId | Anchor
# EPCondition        = "[" OrEPComponentExpr "]"
# EPComponents       = EPComponentGroup | EPComponent
# EPComponentGroup   = "(" OrEPComponentExpr ")"
# OrEPComponentExpr  = AndEPComponentExpr ("|" AndEPComponentExpr)*
# AndEPComponentExpr = EPComponentExpr ("&" EPComponentExpr)*
# EPComponentExpr    = (EPComponent | Path) (ExprOp Value)?
# EPComponent        = ArgPath | Property
# ArgPath            = ":" ArgName (PathOp (EPPath | PathGroup))?
# ArgName            = "*" | String
# Property           = "@" PropName
# PropName           = "*" | String

# also empty input; check separately
_path_end_tokens = set([')', ']', '|', '&'])
_top_vars = set(['LTOP', 'INDEX'])
_expression_operators = set(['=', 'is'])
_non_pred_toks = set([':', '/', '%', '^', '~', '@', ')',
                      '[', ']', '=', '&', '|'])  # '('




def tokenize(path):
    """Split the path into tokens."""
    return tokenizer.findall(path)


def walk(xmrs, path):
    # for now path is space separated
    path_tokens = path.split()


def traverse(xmrs, path):
    steps = deque(tokenize(path))
    objs = _traverse_disjunction(xmrs, xmrs, steps, _traverse_pathexpr)
    if steps:
        raise Exception('Unconsumed MrsPath steps: {}'.format(''.join(steps)))
    return objs


# _traverse_disjunction and _traverse_conjunction are general-purpose,
# and thus need a traverser argument, which says what they are
# disjoining and conjoining
def _traverse_disjunction(xmrs, obj, steps, traverser, context=None):
    objs = _traverse_conjunction(xmrs, obj, steps, traverser, context)
    while steps and steps[0] == '|':
        steps.popleft()  # get rid of '|'
        objs.extend(_traverse_conjunction(xmrs, obj, steps, traverser,
                                          context))
    return objs


def _traverse_conjunction(xmrs, obj, steps, traverser, context=None):
    objs = traverser(xmrs, obj, steps, context)
    # &-ops can fail early, since all must evaluate to True to be
    # used, but we can't short-circuit conjunction unless we know how
    # many steps to remove from the queue, so just parse them for now
    while steps and steps[0] == '&':
        steps.popleft()  # get rid of '&'
        objs2 = traverser(xmrs, obj, steps, context)
        if objs and objs2:
            objs.extend(objs2)
        else:
            objs = []
    return objs


def _traverse_pathexpr(xmrs, obj, steps, context=None):
    # PathExpr = Path (ExprOp Value)?
    objs = _traverse_path(xmrs, obj, steps, context)
    if steps and steps[0] in _expression_operators:
        values = _traverse_value(xmrs, obj, steps, context)
        if step == '=':
            return objs == values
        elif step == 'is':
            raise NotImplementedError
    return objs


def _traverse_path(xmrs, obj, steps, context=None):
    # Path = PathGroup | TopPath | EPPath
    if steps[0] == '(':
        return _traverse_pathgroup(xmrs, obj, steps, context=obj)
    elif steps[0].upper() in _top_vars:
        return _traverse_toppath(xmrs, obj, steps, context)
    else:
        return _traverse_eppath(xmrs, obj, steps, context)


def _traverse_pathgroup(xmrs, obj, steps, context=None):
    # PathGroup = "(" OrPathExpr ")"
    steps.popleft()  # remove '('
    objs = _traverse_disjunction(xmrs, obj, steps, _traverse_pathexpr,
                                 context)
    steps.popleft()  # remove ')'


def _traverse_toppath(xmrs, obj, steps, context=None):
    # TopPath = TopVar (PathOp EPPath)?
    # TopVar = "LTOP" | "INDEX"
    step = steps.popleft().upper()
    if step == 'LTOP':
        raise NotImplementedError
    elif step == 'INDEX':
        raise NotImplementedError


def _traverse_eppath(xmrs, obj, steps, context=None):
    # EPPath = EP EPCondition? EPComponents?
    # EP = Pred | "#" NodeIdOrAnchor | "*"
    # NodeIdOrAnchor = NodeId | Anchor
    eps = _traverse_ep(xmrs, obj, steps, context)

    if steps and step[0] == '[':
        eps = list(filter())
    if steps and step[0] == '(':
        pass


def _traverse_ep(xmrs, obj, steps, context=None):
    step = steps.popleft()
    if step == '*':
        eps = xmrs.nodes
    elif step == '#':
        nid = steps.popleft()
        eps = xmrs.select_nodes(nodeid=nid)
    elif Pred.is_valid_pred_string(step, suffix_required=False):
        eps = xmrs.select_nodes(pred=step)
    else:
        raise Exception("Invalid ep: {}".format(''.join([step] + steps)))


def _traverse_arg(xmrs, obj, steps):
    pass
    if step in (')', ']'):
        pass
        #    return objs
        #    elif step == '[':
        #    if traverse(xmrs, curobj, steps):
        #        objs.append(curobj)
    elif step == ':':
        member = steps[1]
        obj = obj.get_member()
    elif step == '/':
        pass
    elif step == '%':
        pass
    elif step == '^':
        pass
    elif step == '~':
        pass
    elif step == '':
        pass


def find(xmrs, path):
    pass

# GENERATING PATHS #########################################################


class XmrsPath(object):

    __slots__ = ('start', '_depth', '_distance')

    def __init__(self, startnode):
        self.start = startnode
        self.calculate_metrics()

    def calculate_metrics(self):
        self._distance = {}
        self._depth = {}
        self._calculate_metrics(self.start, 0, 0)

    def _calculate_metrics(self, curnode, depth, distance):
        if curnode is None:
            return
        _id = id(curnode)
        # we may re-update if we're on a shorter path
        updated = False
        if _id not in self._distance or distance < self._distance[_id]:
            self._distance[_id] = distance
            updated = True
        if _id not in self._depth or abs(depth) < abs(self._depth[_id]):
            self._depth[_id] = depth
            updated = True
        if not updated:
            return
        for link in curnode.links:
            if link.endswith('>'):
                self._calculate_metrics(curnode[link], depth+1, distance+1)
            elif link.startswith('<'):
                self._calculate_metrics(curnode[link], depth-1, distance+1)
            else:
                self._calculate_metrics(curnode[link], depth, distance+1)

    def distance(self, node=None):
        if node is None:
            return max(self._distance.values())
        else:
            return self._distance[id(node)]

    def depth(self, node=None, direction=max):
        if node is None:
            return direction(self._depth.values())
        return self._depth[id(node)]

class XmrsPathNode(object):

    __slots__ = ('nodeid', 'pred', 'links', 'depth', 'distance')

    def __init__(self, nodeid, pred, links=None, depth=None, distance=None):
        self.nodeid = nodeid
        self.pred = pred
        self.links = dict(links or [])
        self.depth = depth
        self.distance = distance

    def __getitem__(self, key):
        return self.links[key]

    def __iter__(self):
        return iter(self.links.items())


def get_nodeids(path):
    yield path.nodeid
    for link, path_node in path:
        if path_node is None:
            continue
        for nid in get_nodeids(path_node):
            yield nid


def get_preds(path):
    yield path.pred
    for link, path_node in path:
        if path_node is None:
            continue
        for pred in get_preds(path_node):
            yield pred


def link_is_directed(link):
<<<<<<< HEAD
    return bool(link.argname) or link.post != 'EQ'


def headed(connector):
    # quantifiers and X/EQ links are not the heads of their subgraphs
    return not (connector == ':RSTR/H>' or connector.endswith('/EQ>'))


=======
    return bool(link.argname)


def headed(connector):
    # quantifiers and X/EQ links are not the heads of their subgraphs
    return not (connector == 'RSTR/H' or connector.endswith('/EQ'))


>>>>>>> 51cdd358
def connector_sort(connector):
    return (
        not connector.endswith('>'),  # forward links first
        not connector.startswith('<'),  # then backward, then undirected
        not connector[1:].startswith('LBL'),  # LBL before other args
        connector[1:].startswith('BODY'),  # BODY last
        connector[1:]  # otherwise alphabetical
    )

<<<<<<< HEAD
def format(node, sort_key=connector_sort, trailing_connectors='always'):
    if isinstance(node, XmrsPath):
        node = node.start
    return _format(
        node, sort_key=sort_key, trailing_connectors=trailing_connectors
    )

def _format(node, sort_key=connector_sort, trailing_connectors='always'):
    if node is None:
        return ''
    #if node.nodeid is not None:
    #    symbol = '#{}'.format(node.nodeid)
    if node.pred is not None:
        symbol = str(node.pred)
    else:
        symbol = '*'
    links = []
    connectors = node.links.keys()
    if sort_key:
        connectors = sorted(connectors, key=sort_key)
    for conn in connectors:
        tgt = node.links[conn]
=======

def format_path(path,
                sort_connectors=connector_sort,
                trailing_connectors='always'):
    if path is None:
        return ''
    links = []
    connectors = path.links.keys()
    if sort_connectors:
        connectors = sorted(connectors, key=sort_connectors)
    for conn in connectors:
        tgt = path.links[conn]
>>>>>>> 51cdd358
        if (tgt or
            trailing_connectors == 'always' or
            (trailing_connectors == 'forward' and conn.endswith('>')) or
            (trailing_connectors == 'backward' and conn.startswith('<'))):

            links.append(
<<<<<<< HEAD
                '{}{}'.format(
                    conn,
                    _format(
                        tgt,
                        sort_key=sort_key,
                        trailing_connectors=trailing_connectors
                    )
                )
=======
                '{}{}'.format(conn, format_path(tgt))
>>>>>>> 51cdd358
            )
    if len(links) > 1:
        subpath = '({})'.format(' & '.join(links))
    else:
        subpath = ''.join(links)  # possibly just ''
<<<<<<< HEAD
    return '{}{}'.format(symbol, subpath)


def find_paths(
        xmrs,
        nodeids=None,
        method='top-down',
        allow_eq=False,
        max_distance=-1):
    if method not in ('top-down', 'bottom-up', 'headed'):
        raise XmrsPathError("Invalid path-finding method: {}".format(method))
    if nodeids is None: nodeids = [0] + xmrs.nodeids  # 0 for TOP
    links = _build_linkdict(xmrs, allow_eq)

    paths = defaultdict(list)
    for nid in nodeids:
        if nid in paths: continue  # maybe already visited in find_paths_from_node
        for path in find_paths_from_node(
                xmrs, nid, method=method, allow_eq=allow_eq,
                max_distance=max_distance, links=links, seen=set()):
            paths[path.start.nodeid].append(path)

    for nid in nodeids:
        for path in sorted(paths.get(nid, []), key=lambda p: p.distance()):
            yield path

def _build_linkdict(xmrs, allow_eq):
    links = defaultdict(dict)
    for link in xmrs.links:
        connector = '{}/{}'.format(link.argname or '', link.post)
        if link_is_directed(link):
            links[link.start][':{}>'.format(connector)] = link.end
            links[link.end]['<{}:'.format(connector)] = link.start
        elif allow_eq:
            links[link.start][':{}:'.format(connector)] = link.end
            links[link.end][':{}:'.format(connector)] = link.start
    return links

def find_paths_from_node(
        xmrs,
        nodeid,
        method='top-down',
        allow_eq=False,
        max_distance=-1,
        links=None,
        seen=None):
    if method not in ('top-down', 'bottom-up', 'headed'):
        raise XmrsPathError("Invalid path-finding method: {}".format(method))
    if links is None: links = _build_linkdict(xmrs)
    if seen is None: seen = set()
    if nodeid in seen or max_distance == 0: return None

    symbol = TOP if nodeid == 0 else xmrs.get_pred(nodeid)
    local_links = links.get(nodeid, {})
    connectors = _get_connectors(method, local_links)
    # first just use the unfilled connectors
    yield XmrsPath(XmrsPathNode(nodeid, symbol, links=connectors))

    if connectors:
        links = {}
        for connector in connectors:
            links[connector] = list(map(
                lambda p: p.start,
                list(find_paths_from_node(
                    xmrs, local_links[connector], method=method,
                    allow_eq=allow_eq, max_distance=max_distance-1,
                    links=links, seen=seen
                ))
=======
    return '{}{}'.format(path.pred.string, subpath)

def find_paths(xmrs, method="directed", allow_eq=False):
    if method not in ("directed", "headed"):
        raise XmrsPathError("Invalid path-finding method: {}".format(method))
    fwdlinks = defaultdict(dict)
    baklinks = defaultdict(dict)
    for link in xmrs.links:
        if link_is_directed(link) or allow_eq:
            connector = '{}/{}'.format(link.argname or '', link.post)
            fwdlinks[link.start][connector] = link
            baklinks[link.end][connector] = link
    paths = defaultdict(list)
    for nid in xmrs.nodeids:
        if nid in paths: continue  # maybe already visited in _find_paths
        for path in _find_paths(xmrs, nid, method,
                                fwdlinks, baklinks, set()):
            paths[path.nodeid].append(path)
    for nid in xmrs.nodeids:
        for path in sorted(paths.get(nid, []), key=lambda p: p.depth):
            yield path

def _find_paths(xmrs, nodeid, method, fwdlinks, baklinks, seen, depth=1):
    if nodeid in seen:
        return None
    seen.add(nodeid)

    curpath = XmrsPathNode(
        nodeid,
        xmrs._graph.node[nodeid]['pred'],
        links=dict((c, None) for c in fwdlinks.get(nodeid, {})),
        depth=1
    )
    yield curpath

    connections = []
    connections = list(fwdlinks[nodeid].keys())
    if method == "headed":
        connections = list(filter(headed, connections))
        connections.extend(list(filter(lambda c: not headed(c),
                                       baklinks[nodeid].keys())))
    # if connections:
    #     for connector in connections:


    connections = linkdict[nodeid]
    if connections:
        links = {}
        for connector, link in linkdict[nodeid].items():
            links[connector] = list(_find_paths(
                xmrs, link.end, method, linkdict, seen, maxdepth=maxdepth - 1
>>>>>>> 51cdd358
            ))
        # beware of magic below:
        #   links maps a connector (like ARG1/NEQ) to a list of subpaths.
        #   This gets the product of subpaths for all connectors, then remaps
<<<<<<< HEAD
        #   the connector to the appropriate subpaths. E.g. if links is like
        #   {':ARG1/NEQ>': [def], ':ARG2/NEQ>': [ghi, jkl]} then lds is like
        #   [{':ARG1/NEQ>': def, 'ARG2/NEQ>': ghi},
        #    {':ARG1/NEQ>': def, 'ARG2/NEQ>': jkl}]
=======
        #   the connector to the appropriate subpaths
>>>>>>> 51cdd358
        lds = map(
            lambda z: dict(zip(links.keys(), z)),
            product(*links.values())
        )
        for ld in lds:
<<<<<<< HEAD
            yield XmrsPath(XmrsPathNode(nodeid, symbol, links=ld))
=======
            yield XmrsPathNode(
                nodeid,
                xmrs._graph.node[nodeid]['pred'],
                links=ld,
                depth=depth
            )
>>>>>>> 51cdd358

def _get_connectors(method, links):
    # top-down: :X/Y> or :X/Y: (the latter only if added)
    if method == 'top-down':
        return dict((c, None) for c in links if c.startswith(':'))
    elif method == 'bottom-up':
        return dict((c, None) for c in links if c.endswith(':'))
    elif method == 'headed':
        return dict((c, None) for c in links if headed(c))


## READING PATHS

tokenizer = re.compile(
    r'(?P<dq_string>"[^"\\]*(?:\\.[^"\\]*)*")'  # quoted strings
    r"|(?P<sq_string>'[^ \\]*(?:\\.[^ \\]*)*)"  # single-quoted 'strings
    r'|(?P<fwd_connector>:[^/]*/(?:EQ|NEQ|HEQ|H)>)'  # :X/Y> connector
    r'|(?P<bak_connector><[^/]*/(?:EQ|NEQ|HEQ|H):)'  # <X/Y: connector
    r'|(?P<und_connector>:[^/]*/(?:EQ|NEQ|HEQ|H):)'  # :X/Y: connector
    r'|(?P<symbol>[^\s*:/><@()\[\]=&|]+)'  # non-breaking characters
    r'|(?P<punc>[*()&|])'  # meaningful punctuation
)

def read_path(path_string):
    toks = deque((mo.lastgroup, mo.group())
                 for mo in tokenizer.finditer(path_string))
    try:
<<<<<<< HEAD
        startnode = _read_node(toks)
    except IndexError:
        raise XmrsPathError('Unexpected termination for path: {}'
            .format(path_string))
    if startnode is None:
=======
        path = _read_node(toks, 0, 0)
    except IndexError:
        raise XmrsPathError('Unexpected termination for path: {}'
            .format(path_string))
    if path is None:
>>>>>>> 51cdd358
        raise XmrsPathError('Error reading path: {}'
            .format(path_string))
    elif toks:
        raise XmrsPathError('Unconsumed tokens: {}'
            .format(', '.join(tok[1] for tok in toks)))
<<<<<<< HEAD
    path = XmrsPath(startnode)
    return path

def _read_node(tokens):
    if not tokens: return None
    mtype, mtext = tokens.popleft()
    if mtype in ('dq_string', 'sq_string', 'symbol'):
        links = _read_links(tokens)
        return XmrsPathNode(
            None,
            Pred.stringpred(mtext),
            links
=======
    return path

def _read_node(tokens, depth, distance):
    if not tokens: return None
    mtype, mtext = tokens.popleft()
    if mtype in ('dq_string', 'sq_string', 'symbol'):
        links = _read_links(tokens, depth, distance)
        return XmrsPathNode(
            None,
            Pred.stringpred(mtext),
            links,
            depth,
            distance
>>>>>>> 51cdd358
        )
    else:
        tokens.appendleft((mtype, mtext))  # put it back
    return None  # current position isn't a path node

<<<<<<< HEAD
def _read_links(tokens):
    if not tokens: return None
    mtype, mtext = tokens.popleft()
    if mtype in ('fwd_connector', 'bak_connector', 'und_connector'):
        return {mtext: _read_node(tokens)}
=======
def _read_links(tokens, depth, distance):
    if not tokens: return None
    mtype, mtext = tokens.popleft()
    if mtype in ('fwd_connector', 'bak_connector', 'und_connector'):
        connector, subpath = _read_link(
            mtype, mtext, tokens, depth, distance
        )
        return {connector: subpath}
>>>>>>> 51cdd358
    elif mtext == '(':
        links = {}
        mtype, mtext = tokens.popleft()
        while mtext != ')':
<<<<<<< HEAD
            links[mtext] = _read_node(tokens)
=======
            connector, subpath = _read_link(
                mtype, mtext, tokens, depth, distance
            )
            links[connector] = subpath
>>>>>>> 51cdd358
            mtype, mtext = tokens.popleft()
            if mtext in ('&', '|'):
                mtype, mtext = tokens.popleft()
            elif mtext != ')':
                raise XmrsPathError('Unexpected token: {}'.format(mtext))
        return links
    else:
        tokens.appendleft((mtype, mtext))  # put it back
<<<<<<< HEAD
    return None  # not a link
=======
    return None  # not a link

def _read_link(mtype, mtext, tokens, depth, distance):
    if mtype == 'fwd_connector':
        return mtext, _read_node(tokens, depth+1, distance+1)
    elif mtype == 'bak_connector':
        return mtext, _read_node(tokens, depth-1, distance+1)
    elif mtype == 'und_connector':
        return mtext, _read_node(tokens, depth, distance+1)
    else:
        raise XmrsPathError('Unexpected token: {}'.format(mtext))
>>>>>>> 51cdd358
<|MERGE_RESOLUTION|>--- conflicted
+++ resolved
@@ -269,7 +269,6 @@
 
 
 def link_is_directed(link):
-<<<<<<< HEAD
     return bool(link.argname) or link.post != 'EQ'
 
 
@@ -278,16 +277,6 @@
     return not (connector == ':RSTR/H>' or connector.endswith('/EQ>'))
 
 
-=======
-    return bool(link.argname)
-
-
-def headed(connector):
-    # quantifiers and X/EQ links are not the heads of their subgraphs
-    return not (connector == 'RSTR/H' or connector.endswith('/EQ'))
-
-
->>>>>>> 51cdd358
 def connector_sort(connector):
     return (
         not connector.endswith('>'),  # forward links first
@@ -297,7 +286,6 @@
         connector[1:]  # otherwise alphabetical
     )
 
-<<<<<<< HEAD
 def format(node, sort_key=connector_sort, trailing_connectors='always'):
     if isinstance(node, XmrsPath):
         node = node.start
@@ -320,27 +308,12 @@
         connectors = sorted(connectors, key=sort_key)
     for conn in connectors:
         tgt = node.links[conn]
-=======
-
-def format_path(path,
-                sort_connectors=connector_sort,
-                trailing_connectors='always'):
-    if path is None:
-        return ''
-    links = []
-    connectors = path.links.keys()
-    if sort_connectors:
-        connectors = sorted(connectors, key=sort_connectors)
-    for conn in connectors:
-        tgt = path.links[conn]
->>>>>>> 51cdd358
         if (tgt or
             trailing_connectors == 'always' or
             (trailing_connectors == 'forward' and conn.endswith('>')) or
             (trailing_connectors == 'backward' and conn.startswith('<'))):
 
             links.append(
-<<<<<<< HEAD
                 '{}{}'.format(
                     conn,
                     _format(
@@ -349,15 +322,11 @@
                         trailing_connectors=trailing_connectors
                     )
                 )
-=======
-                '{}{}'.format(conn, format_path(tgt))
->>>>>>> 51cdd358
             )
     if len(links) > 1:
         subpath = '({})'.format(' & '.join(links))
     else:
         subpath = ''.join(links)  # possibly just ''
-<<<<<<< HEAD
     return '{}{}'.format(symbol, subpath)
 
 
@@ -426,86 +395,20 @@
                     allow_eq=allow_eq, max_distance=max_distance-1,
                     links=links, seen=seen
                 ))
-=======
-    return '{}{}'.format(path.pred.string, subpath)
-
-def find_paths(xmrs, method="directed", allow_eq=False):
-    if method not in ("directed", "headed"):
-        raise XmrsPathError("Invalid path-finding method: {}".format(method))
-    fwdlinks = defaultdict(dict)
-    baklinks = defaultdict(dict)
-    for link in xmrs.links:
-        if link_is_directed(link) or allow_eq:
-            connector = '{}/{}'.format(link.argname or '', link.post)
-            fwdlinks[link.start][connector] = link
-            baklinks[link.end][connector] = link
-    paths = defaultdict(list)
-    for nid in xmrs.nodeids:
-        if nid in paths: continue  # maybe already visited in _find_paths
-        for path in _find_paths(xmrs, nid, method,
-                                fwdlinks, baklinks, set()):
-            paths[path.nodeid].append(path)
-    for nid in xmrs.nodeids:
-        for path in sorted(paths.get(nid, []), key=lambda p: p.depth):
-            yield path
-
-def _find_paths(xmrs, nodeid, method, fwdlinks, baklinks, seen, depth=1):
-    if nodeid in seen:
-        return None
-    seen.add(nodeid)
-
-    curpath = XmrsPathNode(
-        nodeid,
-        xmrs._graph.node[nodeid]['pred'],
-        links=dict((c, None) for c in fwdlinks.get(nodeid, {})),
-        depth=1
-    )
-    yield curpath
-
-    connections = []
-    connections = list(fwdlinks[nodeid].keys())
-    if method == "headed":
-        connections = list(filter(headed, connections))
-        connections.extend(list(filter(lambda c: not headed(c),
-                                       baklinks[nodeid].keys())))
-    # if connections:
-    #     for connector in connections:
-
-
-    connections = linkdict[nodeid]
-    if connections:
-        links = {}
-        for connector, link in linkdict[nodeid].items():
-            links[connector] = list(_find_paths(
-                xmrs, link.end, method, linkdict, seen, maxdepth=maxdepth - 1
->>>>>>> 51cdd358
             ))
         # beware of magic below:
         #   links maps a connector (like ARG1/NEQ) to a list of subpaths.
         #   This gets the product of subpaths for all connectors, then remaps
-<<<<<<< HEAD
         #   the connector to the appropriate subpaths. E.g. if links is like
         #   {':ARG1/NEQ>': [def], ':ARG2/NEQ>': [ghi, jkl]} then lds is like
         #   [{':ARG1/NEQ>': def, 'ARG2/NEQ>': ghi},
         #    {':ARG1/NEQ>': def, 'ARG2/NEQ>': jkl}]
-=======
-        #   the connector to the appropriate subpaths
->>>>>>> 51cdd358
         lds = map(
             lambda z: dict(zip(links.keys(), z)),
             product(*links.values())
         )
         for ld in lds:
-<<<<<<< HEAD
             yield XmrsPath(XmrsPathNode(nodeid, symbol, links=ld))
-=======
-            yield XmrsPathNode(
-                nodeid,
-                xmrs._graph.node[nodeid]['pred'],
-                links=ld,
-                depth=depth
-            )
->>>>>>> 51cdd358
 
 def _get_connectors(method, links):
     # top-down: :X/Y> or :X/Y: (the latter only if added)
@@ -533,25 +436,16 @@
     toks = deque((mo.lastgroup, mo.group())
                  for mo in tokenizer.finditer(path_string))
     try:
-<<<<<<< HEAD
         startnode = _read_node(toks)
     except IndexError:
         raise XmrsPathError('Unexpected termination for path: {}'
             .format(path_string))
     if startnode is None:
-=======
-        path = _read_node(toks, 0, 0)
-    except IndexError:
-        raise XmrsPathError('Unexpected termination for path: {}'
-            .format(path_string))
-    if path is None:
->>>>>>> 51cdd358
         raise XmrsPathError('Error reading path: {}'
             .format(path_string))
     elif toks:
         raise XmrsPathError('Unconsumed tokens: {}'
             .format(', '.join(tok[1] for tok in toks)))
-<<<<<<< HEAD
     path = XmrsPath(startnode)
     return path
 
@@ -564,54 +458,21 @@
             None,
             Pred.stringpred(mtext),
             links
-=======
-    return path
-
-def _read_node(tokens, depth, distance):
-    if not tokens: return None
-    mtype, mtext = tokens.popleft()
-    if mtype in ('dq_string', 'sq_string', 'symbol'):
-        links = _read_links(tokens, depth, distance)
-        return XmrsPathNode(
-            None,
-            Pred.stringpred(mtext),
-            links,
-            depth,
-            distance
->>>>>>> 51cdd358
         )
     else:
         tokens.appendleft((mtype, mtext))  # put it back
     return None  # current position isn't a path node
 
-<<<<<<< HEAD
 def _read_links(tokens):
     if not tokens: return None
     mtype, mtext = tokens.popleft()
     if mtype in ('fwd_connector', 'bak_connector', 'und_connector'):
         return {mtext: _read_node(tokens)}
-=======
-def _read_links(tokens, depth, distance):
-    if not tokens: return None
-    mtype, mtext = tokens.popleft()
-    if mtype in ('fwd_connector', 'bak_connector', 'und_connector'):
-        connector, subpath = _read_link(
-            mtype, mtext, tokens, depth, distance
-        )
-        return {connector: subpath}
->>>>>>> 51cdd358
     elif mtext == '(':
         links = {}
         mtype, mtext = tokens.popleft()
         while mtext != ')':
-<<<<<<< HEAD
             links[mtext] = _read_node(tokens)
-=======
-            connector, subpath = _read_link(
-                mtype, mtext, tokens, depth, distance
-            )
-            links[connector] = subpath
->>>>>>> 51cdd358
             mtype, mtext = tokens.popleft()
             if mtext in ('&', '|'):
                 mtype, mtext = tokens.popleft()
@@ -620,18 +481,4 @@
         return links
     else:
         tokens.appendleft((mtype, mtext))  # put it back
-<<<<<<< HEAD
-    return None  # not a link
-=======
-    return None  # not a link
-
-def _read_link(mtype, mtext, tokens, depth, distance):
-    if mtype == 'fwd_connector':
-        return mtext, _read_node(tokens, depth+1, distance+1)
-    elif mtype == 'bak_connector':
-        return mtext, _read_node(tokens, depth-1, distance+1)
-    elif mtype == 'und_connector':
-        return mtext, _read_node(tokens, depth, distance+1)
-    else:
-        raise XmrsPathError('Unexpected token: {}'.format(mtext))
->>>>>>> 51cdd358
+    return None  # not a link